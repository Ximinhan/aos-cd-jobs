import asyncio
import logging
import os
import re
from datetime import datetime
from pathlib import Path
from typing import Dict, Optional, Tuple

import aiofiles
import yaml
from doozerlib import assembly, model, util as doozerutil
from errata_tool import ErrataConnector

from pyartcd import exectools, constants, jenkins
from pyartcd.runtime import Runtime

logger = logging.getLogger(__name__)
go_arches = ["amd64", "s390x", "ppc64le", "arm64", "multi"]


def isolate_el_version_in_release(release: str) -> Optional[int]:
    """
    Given a release field, determines whether is contains
    a RHEL version. If it does, it returns the version value as int.
    If it is not found, None is returned.
    """
    match = re.match(r'.*\.el(\d+)(?:\.+|$)', release)
    if match:
        return int(match.group(1))

    return None


def isolate_el_version_in_branch(branch_name: str) -> Optional[int]:
    """
    Given a distgit branch name, determines whether is contains
    a RHEL version. If it does, it returns the version value as int.
    If it is not found, None is returned.
    """
    match = re.fullmatch(r'.*rhel-(\d+).*', branch_name)
    if match:
        return int(match.group(1))

    return None


def isolate_major_minor_in_group(group_name: str) -> Tuple[int, int]:
    """
    Given a group name, determines whether is contains
    a OCP major.minor version. If it does, it returns the version value as (int, int).
    If it is not found, (None, None) is returned.
    """
    match = re.fullmatch(r"openshift-(\d+).(\d+)", group_name)
    if not match:
        return None, None
    return int(match[1]), int(match[2])


def is_greenwave_all_pass_on_advisory(advisory_id: int) -> bool:
    """
    Use /api/v1/external_tests API to check if builds on advisory have failed greenwave_cvp test
    If the tests all pass then the data field of the return value will be empty
    Return True, If all greenwave test passed on advisory
    Return False, If there are failed test on advisory
    """
    logger.info(f"Check failed greenwave tests on {advisory_id}")
    result = ErrataConnector()._get(f'/api/v1/external_tests?filter[test_type]=greenwave_cvp&filter[status]=FAILED&filter[active]=true&page[size]=1000&filter[errata_id]={advisory_id}')
    if result.get('data', []):
        logger.warning(f"Some greenwave tests on {advisory_id} failed with {result}")
        return False
    return True


async def load_group_config(group: str, assembly: str, env=None) -> Dict:
    cmd = [
        "doozer",
        "--group", group,
        "--assembly", assembly,
        "config:read-group",
        "--yaml",
    ]
    if env is None:
        env = os.environ.copy()
    _, stdout, _ = await exectools.cmd_gather_async(cmd, stderr=None, env=env)
    group_config = yaml.safe_load(stdout)
    if not isinstance(group_config, dict):
        raise ValueError("ocp-build-data contains invalid group config.")
    return group_config


async def load_releases_config(build_data_path: os.PathLike) -> Optional[Dict]:
    try:
        async with aiofiles.open(Path(build_data_path) / "releases.yml", "r") as f:
            content = await f.read()
        return yaml.safe_load(content)
    except FileNotFoundError:
        return None


def get_assembly_type(releases_config: Dict, assembly_name: str):
    return assembly.assembly_type(model.Model(releases_config), assembly_name)


def get_assembly_basis(releases_config: Dict, assembly_name: str):
    return assembly.assembly_basis(model.Model(releases_config), assembly_name)


def get_assembly_promotion_permits(releases_config: Dict, assembly_name: str):
    return assembly._assembly_config_struct(model.Model(releases_config), assembly_name, 'promotion_permits', [])


def get_release_name_for_assembly(group_name: str, releases_config: Dict, assembly_name: str):
    return doozerutil.get_release_name_for_assembly(group_name, model.Model(releases_config), assembly_name)


def is_rpm_pinned(releases_config: Dict, assembly_name: str, rpm_name: str):
    pinned_rpms = assembly._assembly_config_struct(model.Model(releases_config), assembly_name, 'members', {'rpms': []})['rpms']
    return any(rpm['distgit_key'] == rpm_name for rpm in pinned_rpms)


async def kinit():
    logger.info('Initializing ocp-build kerberos credentials')

    keytab_file = os.getenv('DISTGIT_KEYTAB_FILE', None)
    keytab_user = os.getenv('DISTGIT_KEYTAB_USER', 'exd-ocp-buildvm-bot-prod@IPA.REDHAT.COM')
    if keytab_file:
        # The '-f' ensures that the ticket is forwarded to remote hosts
        # when using SSH. This is required for when we build signed
        # puddles.
        cmd = [
            'kinit',
            '-f',
            '-k',
            '-t',
            keytab_file,
            keytab_user
        ]
        await exectools.cmd_assert_async(cmd)
    else:
        logger.warning('DISTGIT_KEYTAB_FILE is not set. Using any existing kerberos credential.')


async def branch_arches(group: str, assembly: str, ga_only: bool = False) -> list:
    """
    Find the supported arches for a specific release
    :param str group: The name of the branch to get configs for. For example: 'openshift-4.12
    :param str assembly: The name of the assembly. For example: 'stream'
    :param bool ga_only: If you only want group arches and do not care about arches_override.
    :return: A list of the arches built for this branch
    """

    logger.info('Fetching group config for %s', group)
    group_config = await load_group_config(group=group, assembly=assembly)

    # Check if arches_override has been specified. This is used in group.yaml
    # when we temporarily want to build for CPU architectures that are not yet GA.
    arches_override = group_config.get('arches_override', None)
    if arches_override and ga_only:
        return arches_override

    # Otherwise, read supported arches from group config
    return group_config['arches']


def get_changes(yaml_data: dict) -> dict:
    """
    Scans data outputted by config:scan-sources yaml and records changed
    elements in the object it returns.
    The return dict has optional .rpms, .images and .rhcos fields,
    that are omitted if no change was detected.
    """

    changes = {}

    rpms = [rpm['name'] for rpm in yaml_data['rpms'] if rpm['changed']]
    if rpms:
        changes['rpms'] = rpms

    images = [image['name'] for image in yaml_data['images'] if image['changed']]
    if images:
        changes['images'] = images

    rhcos = [rhcos['name'] for rhcos in yaml_data['rhcos'] if rhcos['changed']]
    if rhcos:
        changes['rhcos'] = rhcos

    return changes


async def get_freeze_automation(version: str, data_path: str = constants.OCP_BUILD_DATA_URL,
                                doozer_working: str = '') -> str:
    """
    Returns freeze_automation flag for a specific group
    """

    cmd = [
        'doozer',
        f'--working-dir={doozer_working}' if doozer_working else '',
        '--assembly=stream',
        f'--data-path={data_path}',
        f'--group=openshift-{version}',
        'config:read-group',
        '--default=no',
        'freeze_automation'
    ]
    _, out, _ = await exectools.cmd_gather_async(cmd)
    return out.strip()


def is_manual_build() -> bool:
    """
    Builds that are triggered manually by a Jenkins user carry a BUILD_USER_EMAIL environment variable.
    If this var is not defined, we can infer that the build was triggered by a timer.

    Be aware that Jenkins pipeline need to pass this var by enclosing the code in a wrap([$class: 'BuildUser']) {} block
    """

    build_user_email = os.getenv('BUILD_USER_EMAIL')
    logger.info('Found BUILD_USER_EMAIL=%s', build_user_email)

    if build_user_email is not None:
        logger.info('Considering this a manual build')
        return True

    logger.info('Considering this a scheduled build')
    return False


async def is_build_permitted(version: str, data_path: str = constants.OCP_BUILD_DATA_URL,
                             doozer_working: str = '') -> bool:
    """
    Check whether the group should be built right now.
    This depends on:
        - group config 'freeze_automation'
        - manual/scheduled run
        - current day of the week
    """

    # Get 'freeze_automation' flag
    freeze_automation = await get_freeze_automation(version, data_path, doozer_working)
    logger.info('Group freeze automation flag is set to: "%s"', freeze_automation)

    # Check for frozen automation
    # yaml parses unquoted "yes" as a boolean... accept either
    if freeze_automation in ['yes', 'True']:
        logger.info('All automation is currently disabled by freeze_automation in group.yml.')
        return False

    # Check for frozen scheduled automation
    if freeze_automation == "scheduled" and not is_manual_build():
        logger.info('Only manual runs are permitted according to freeze_automation in group.yml '
                    'and this run appears to be non-manual.')
        return False

    # Check if group can run on weekends
    if freeze_automation == 'weekdays':
        # Manual builds are always permitted
        if is_manual_build():
            logger.info('Current build is permitted as it has been triggered manually')
            return True

        # Check current day of the week
        weekday = datetime.today().strftime("%A")
        if weekday in ['Saturday', 'Sunday']:
            logger.info('Automation is permitted during weekends, and today is %s', weekday)
            return True

        logger.info('Scheduled builds for %s are permitted only on weekends, and today is %s', version, weekday)
        return False

    # Fallback to default
    return True


<<<<<<< HEAD
def get_release_controller_arch(release_stream_name):
    arch = 'amd64'
    stream_name_components = release_stream_name.split('-')
    for go_arch in go_arches:
        if go_arch in stream_name_components:
            arch = go_arch
    return arch


def get_release_controller_url(release_stream_name):
    arch = get_release_controller_arch(release_stream_name)
    return f"https://{arch}.ocp.releases.ci.openshift.org"


def log_dir_tree(path_to_dir):
    logger.info(f"Printing dir tree of {path_to_dir}")
    for child in os.listdir(path_to_dir):
        child_path = os.path.join(path_to_dir, child)
        logger.info(child_path)


def log_file_content(path_to_file):
    logger.info(f"Printing file content of {path_to_file}")
    with open(path_to_file, 'r') as f:
        logger.info(f.read())
=======
async def sync_images(version: str, assembly: str, operator_nvrs: list,
                      doozer_data_path: str = constants.OCP_BUILD_DATA_URL, doozer_data_gitref: str = ''):
    """
    Run an image sync after a build. This will mirror content from internal registries to quay.
    After a successful sync an image stream is updated with the new tags and pullspecs.
    Also update the app registry with operator manifests.
    If operator_nvrs is given, will only build manifests for specified operator NVRs.
    If builds don't succeed, email and set result to UNSTABLE.
    """

    if assembly == 'test':
        logger.warning('Skipping build-sync job for test assembly')
    else:
        jenkins.start_build_sync(
            build_version=version,
            assembly=assembly,
            doozer_data_path=doozer_data_path,
            doozer_data_gitref=doozer_data_gitref
        )

    if operator_nvrs:
        jenkins.start_olm_bundle(
            build_version=version,
            assembly=assembly,
            operator_nvrs=operator_nvrs,
            doozer_data_path=doozer_data_path,
            doozer_data_gitref=doozer_data_gitref
        )
>>>>>>> 2c1ce907
<|MERGE_RESOLUTION|>--- conflicted
+++ resolved
@@ -272,7 +272,6 @@
     return True
 
 
-<<<<<<< HEAD
 def get_release_controller_arch(release_stream_name):
     arch = 'amd64'
     stream_name_components = release_stream_name.split('-')
@@ -298,7 +297,7 @@
     logger.info(f"Printing file content of {path_to_file}")
     with open(path_to_file, 'r') as f:
         logger.info(f.read())
-=======
+
 async def sync_images(version: str, assembly: str, operator_nvrs: list,
                       doozer_data_path: str = constants.OCP_BUILD_DATA_URL, doozer_data_gitref: str = ''):
     """
@@ -326,5 +325,4 @@
             operator_nvrs=operator_nvrs,
             doozer_data_path=doozer_data_path,
             doozer_data_gitref=doozer_data_gitref
-        )
->>>>>>> 2c1ce907
+        )