--- conflicted
+++ resolved
@@ -381,29 +381,6 @@
         }
     }
 
-<<<<<<< HEAD
-    stage("trigger build-microshift") {
-        if (params.SKIP_BUILD_MICROSHIFT) {
-            echo "Don't trigger build-microshift because SKIP_BUILD_MICROSHIFT is set"
-            return
-        }
-        if (major == 4 && minor < 12) {
-            echo "Skip microshift build for version < 4.12"
-            return
-        }
-        build(
-            job: "build%2Fbuild-microshift",
-            propagate: true,
-            parameters: [
-                string(name: 'BUILD_VERSION', value: params.VERSION),
-                string(name: 'ASSEMBLY', value: params.ASSEMBLY),
-                booleanParam(name: 'DRY_RUN', value: params.DRY_RUN),
-            ]
-        )
-    }
-
-=======
->>>>>>> bf8055d7
     stage("clean and mail") {
         dry_subject = ""
         if (params.DRY_RUN) { dry_subject = "[DRY RUN] "}
