node('covscan') {
    checkout scm
    buildlib = load('pipeline-scripts/buildlib.groovy')
    commonlib = buildlib.commonlib
    slacklib = commonlib.slacklib
    commonlib.describeJob("olm_bundle", """
        <h2>Create bundle images for OLM operators</h2>
        <b>Timing</b>: Run by the ocp4 or custom jobs after new builds.
        Should only need humans to run if something breaks.

        This job creates operator bundle images. These are much like operator
        metadata images in that it contains an operator manifest with a CSV.
        However it only represents a single version of that operator, and only
        ever needs to be built once; there is no need to rebuild for release.
    """)
    bundle_nvrs = []
}

String[] operator_nvrs = []
String[] only = []
String[] exclude = []

pipeline {
    agent { label 'covscan' }

    options {
        disableResume()
        skipDefaultCheckout()
    }

    parameters {
        choice(
            name: 'BUILD_VERSION',
            choices: commonlib.ocpVersions,
            description: 'OCP Version',
        )
        string(
            name: 'ASSEMBLY',
            description: 'Assembly name.',
            defaultValue: "stream",
            trim: true,
        )
        string(
            name: 'DOOZER_DATA_PATH',
            description: 'ocp-build-data fork to use (e.g. test customizations on your own fork)',
            defaultValue: "https://github.com/openshift/ocp-build-data",
            trim: true,
        )
        string(
            name: 'DOOZER_DATA_GITREF',
            description: '(Optional) Doozer data path git [branch / tag / sha] to use',
            defaultValue: "",
            trim: true,
        )
        string(
            name: 'OPERATOR_NVRS',
            description: '(Optional) List **only** the operator NVRs you want to build bundles for, everything else gets ignored. The operators should not be mode:disabled/wip in ocp-build-data',
            defaultValue: "",
            trim: true,
        )
        string(
            name: 'ONLY',
            description: '(Optional) List **only** the operators you want '  +
                         'to build, everything else gets ignored.\n'         +
                         'Format: Comma and/or space separated list of brew '+
                         'packages (e.g.: cluster-nfd-operator-container)\n' +
                         'Leave empty to build all (except EXCLUDE, if defined)',
            defaultValue: '',
            trim: true,
        )
        string(
            name: 'EXCLUDE',
            description: '(Optional) List the operators you **don\'t** want ' +
                         'to build, everything else gets built.\n'            +
                         'Format: Comma and/or space separated list of brew ' +
                         'packages (e.g.: cluster-nfd-operator-container)\n'  +
                         'Leave empty to build all (or ONLY, if defined)',
            defaultValue: '',
            trim: true,
        )
        booleanParam(
            name: 'FORCE_BUILD',
            description: 'Rebuild bundle containers, even if they already exist for given operator NVRs',
            defaultValue: false,
        )
        booleanParam(
            name: 'DRY_RUN',
            description: 'Just show what would happen, without actually executing the steps',
            defaultValue: false,
        )
        booleanParam(
            name: 'MOCK',
            description: 'Pick up changed job parameters and then exit',
            defaultValue: false,
        )
    }

    stages {
        stage('Check mock') {
            steps {
                script {
                    commonlib.checkMock()
                }
            }
        }
        stage('Set build info') {
            steps {
                script {
                    operator_nvrs = commonlib.parseList(params.OPERATOR_NVRS)
                    only = commonlib.parseList(params.ONLY)
                    exclude = commonlib.parseList(params.EXCLUDE)
                    currentBuild.displayName += " (${params.BUILD_VERSION})"

                    if (params.ASSEMBLY && params.ASSEMBLY != "stream") {
                        currentBuild.displayName += " - assembly ${params.ASSEMBLY}"
                    }
                }
            }
        }
        stage('Build bundles') {
            steps {
                script {
<<<<<<< HEAD
                    buildlib.initialize()
=======
                    buildlib.cleanWorkspace()
>>>>>>> 0ea2121d
                    lock("olm_bundle-${params.BUILD_VERSION}") {
                        def cmd = ""
                        cmd += "--data-path=${params.DOOZER_DATA_PATH}"
                        if (only)
                            cmd += " --images=${only.join(',')}"
                        if (exclude)
                            cmd += " --exclude=${exclude.join(',')}"
                        cmd += " olm-bundle:rebase-and-build"
                        if (params.FORCE_BUILD)
                            cmd += " --force"
                        if (params.DRY_RUN)
                            cmd += " --dry-run"
                        cmd += " -- "
                        cmd += operator_nvrs.join(' ')

                        def doozer_working = "${WORKSPACE}/doozer_working"
                        def groupParam = "openshift-${params.BUILD_VERSION}"
                        if (doozer_data_gitref) {
                            groupParam += "@${params.DOOZER_DATA_GITREF}"
                        }
                        def doozer_opts = "--working-dir ${doozer_working} -g '${groupParam}'"

                        buildlib.doozer("${doozer_opts} ${cmd}")
                        def record_log = buildlib.parse_record_log(doozer_working)
                        def records = record_log.get('build_olm_bundle', [])
                        def bundle_nvrs = []
                        for (record in records) {
                            if (record['status'] != '0') {
                                throw new Exception("record.log includes unexpected build_olm_bundle record with error message: ${record['message']}")
                            }
                            bundle_nvrs << record["bundle_nvr"]
                        }
                    }
                    echo "Successfully built:\n${bundle_nvrs.join('\n')}"
                }
            }
        }
    }
    post {
        always {
            script {
                commonlib.safeArchiveArtifacts([
                    "doozer_working/*.log",
                    "doozer_working/*.yaml",
                    "doozer_working/brew-logs/**",
                ])
            }
        }
        failure {
            script {
                if (params.DRY_RUN) {
                    return
                }
                slacklib.to(params.BUILD_VERSION).say("""
                *:heavy_exclamation_mark: olm_bundle failed*
                buildvm job: ${commonlib.buildURL('console')}
                """)
            }
        }
    }
}<|MERGE_RESOLUTION|>--- conflicted
+++ resolved
@@ -120,11 +120,7 @@
         stage('Build bundles') {
             steps {
                 script {
-<<<<<<< HEAD
-                    buildlib.initialize()
-=======
                     buildlib.cleanWorkspace()
->>>>>>> 0ea2121d
                     lock("olm_bundle-${params.BUILD_VERSION}") {
                         def cmd = ""
                         cmd += "--data-path=${params.DOOZER_DATA_PATH}"
