import json
import logging
import os
import re
import shutil
import subprocess
from io import StringIO
from pathlib import Path
from subprocess import PIPE, CalledProcessError
from typing import Dict, Iterable, List, Optional, Tuple

import aiofiles
import click
import jinja2
import semver
from doozerlib.assembly import AssemblyTypes
from doozerlib.util import go_suffix_for_arch
from elliottlib.assembly import assembly_group_config
from elliottlib.errata import get_bug_ids, get_jira_issue_from_advisory
from elliottlib.model import Model
from jira.resources import Issue
from pyartcd import exectools, constants
from pyartcd.cli import cli, click_coroutine, pass_runtime
from pyartcd.jira import JIRAClient
from pyartcd.slack import SlackClient
from pyartcd.mail import MailService
from pyartcd.record import parse_record_log
from pyartcd.runtime import Runtime
from pyartcd.util import (get_assembly_basis, get_assembly_type,
                          get_release_name_for_assembly,
                          is_greenwave_all_pass_on_advisory)
from ruamel.yaml import YAML
from tenacity import retry, stop_after_attempt, wait_fixed

_LOGGER = logging.getLogger(__name__)


class PrepareReleasePipeline:
    def __init__(
        self,
        slack_client: SlackClient,
        runtime: Runtime,
        group: Optional[str],
        assembly: Optional[str],
        name: Optional[str],
        date: str,
        nightlies: List[str],
        package_owner: str,
        jira_token: str,
        default_advisories: bool = False,
        include_shipped: bool = False,
    ) -> None:
        _LOGGER.info("Initializing and verifying parameters...")
        self.runtime = runtime
        self.assembly = assembly or "stream"
        self.release_name = None
        group_match = None
        if group:
            group_match = re.fullmatch(r"openshift-(\d+).(\d+)", group)
            if not group_match:
                raise ValueError(f"Invalid group name: {group}")
        self.group_name = group
        self.candidate_nightlies = {}
        if self.assembly == "stream":
            if not name:
                raise ValueError("Release name is required to prepare a release from stream assembly.")
            self.release_name = name
            self.release_version = tuple(map(int, name.split(".", 2)))
            if group and group != f"openshift-{self.release_version[0]}.{self.release_version[1]}":
                raise ValueError(f"Group name {group} doesn't match release name {name}")
            if self.release_version[0] < 4 and nightlies:
                raise ValueError("No nightly needed for OCP3 releases")
            if self.release_version[0] >= 4 and not nightlies:
                raise ValueError("You need to specify at least one nightly.")
            self.candidate_nightlies = self.parse_nighties(nightlies)
        else:
            if name:
                raise ValueError("Release name cannot be set for a non-stream assembly.")
            if nightlies:
                raise ValueError("Nightlies cannot be specified in job parameter for a non-stream assembly.")
            if not group_match:
                raise ValueError("A valid group is required to prepare a release for a non-stream assembly.")
            self.release_version = (int(group_match[1]), int(group_match[2]), 0)
            if default_advisories:
                raise ValueError("default_advisories cannot be set for a non-stream assembly.")

        self.release_date = date
        self._slack_client = self.runtime.new_slack_client()
        self.package_owner = package_owner or self.runtime.config["advisory"]["package_owner"]
        self._slack_client = slack_client
        self.working_dir = self.runtime.working_dir.absolute()
        self.default_advisories = default_advisories
        self.include_shipped = include_shipped
        self.dry_run = self.runtime.dry_run
        self.elliott_working_dir = self.working_dir / "elliott-working"
        self.doozer_working_dir = self.working_dir / "doozer-working"
        self._jira_client = JIRAClient.from_url(self.runtime.config["jira"]["url"], token_auth=jira_token)
        self.mail = MailService.from_config(self.runtime.config)
        # sets environment variables for Elliott and Doozer
        self._ocp_build_data_url = self.runtime.config.get("build_config", {}).get("ocp_build_data_url")
        self._doozer_env_vars = os.environ.copy()
        self._doozer_env_vars["DOOZER_WORKING_DIR"] = str(self.doozer_working_dir)
        self._elliott_env_vars = os.environ.copy()
        self._elliott_env_vars["ELLIOTT_WORKING_DIR"] = str(self.elliott_working_dir)
        if self._ocp_build_data_url:
            self._elliott_env_vars["ELLIOTT_DATA_PATH"] = self._ocp_build_data_url
            self._doozer_env_vars["DOOZER_DATA_PATH"] = self._ocp_build_data_url

    async def run(self):
        self.working_dir.mkdir(parents=True, exist_ok=True)
        build_data_repo = self.working_dir / "ocp-build-data-push"
        shutil.rmtree(build_data_repo, ignore_errors=True)
        shutil.rmtree(self.elliott_working_dir, ignore_errors=True)
        shutil.rmtree(self.doozer_working_dir, ignore_errors=True)

        release_config = None
        group_config = await self.load_group_config()
        releases_config = await self.load_releases_config()
        assembly_type = get_assembly_type(releases_config, self.assembly)

        if assembly_type == AssemblyTypes.STREAM:
            if self.release_version[0] >= 4:
                raise ValueError("Preparing a release from a stream assembly for OCP4+ is no longer supported.")
        elif assembly_type == AssemblyTypes.PREVIEW:
            raise ValueError("Do not run prepare-release for ECs")

        release_config = releases_config.get("releases", {}).get(self.assembly, {})
        self.release_name = get_release_name_for_assembly(self.group_name, releases_config, self.assembly)
        self.release_version = semver.VersionInfo.parse(self.release_name).to_tuple()
        if not release_config:
            raise ValueError(f"Assembly {self.assembly} is not explicitly defined in releases.yml for group {self.group_name}.")
        group_config = assembly_group_config(Model(releases_config), self.assembly, Model(group_config)).primitive()
        nightlies = get_assembly_basis(releases_config, self.assembly).get("reference_releases", {}).values()
        self.candidate_nightlies = self.parse_nighties(nightlies)

        if release_config and assembly_type != AssemblyTypes.STANDARD:
            _LOGGER.warning("No need to check Blocker Bugs for assembly %s", self.assembly)
        else:
            _LOGGER.info("Checking Blocker Bugs for release %s...", self.release_name)
            self.check_blockers()

        advisories = {}

        if self.default_advisories:
            advisories = group_config.get("advisories", {})
        else:
            if release_config:
                advisories = group_config.get("advisories", {}).copy()

            if self.release_version[2] == 0:  # GA release
                if advisories.get("rpm", 0) <= 0:
                    advisories["rpm"] = self.create_advisory("RHEA", "rpm", "ga")
                else:
                    _LOGGER.info("Reusing existing rpm advisory %s", advisories["rpm"])
                if advisories.get("image", 0) <= 0:
                    advisories["image"] = self.create_advisory("RHEA", "image", "ga")
                else:
                    _LOGGER.info("Reusing existing image advisory %s", advisories["image"])
            else:  # z-stream release
                if advisories.get("rpm", 0) <= 0:
                    advisories["rpm"] = self.create_advisory("RHBA", "rpm", "standard")
                else:
                    _LOGGER.info("Reusing existing rpm advisory %s", advisories["rpm"])
                if advisories.get("image", 0) <= 0:
                    advisories["image"] = self.create_advisory("RHBA", "image", "standard")
                else:
                    _LOGGER.info("Reusing existing image advisory %s", advisories["image"])
            if self.release_version[0] > 3:
                if advisories.get("extras", 0) <= 0:
                    advisories["extras"] = self.create_advisory("RHBA", "image", "extras")
                else:
                    _LOGGER.info("Reusing existing extras advisory %s", advisories["extras"])
                if advisories.get("metadata", 0) <= 0:
                    advisories["metadata"] = self.create_advisory("RHBA", "image", "metadata")
                else:
                    _LOGGER.info("Reusing existing metadata advisory %s", advisories["metadata"])
            # microshift advisory is present since 4.12
            if self.release_version >= (4, 12):
                if advisories.get("microshift", 0) <= 0:
                    advisories["microshift"] = self.create_advisory("RHBA", "rpm", "microshift")
                else:
                    _LOGGER.info("Reusing existing microshift advisory %s", advisories["microshift"])

        jira_issue_key = group_config.get("release_jira")
        jira_issue = None
        jira_template_vars = {
            "release_name": self.release_name,
            "x": self.release_version[0],
            "y": self.release_version[1],
            "z": self.release_version[2],
            "release_date": self.release_date,
            "advisories": advisories,
            "candidate_nightlies": self.candidate_nightlies,
        }
        if jira_issue_key and jira_issue_key != "ART-0":
            _LOGGER.info("Reusing existing release JIRA %s", jira_issue_key)
            jira_issue = self._jira_client.get_issue(jira_issue_key)
            subtasks = [self._jira_client.get_issue(subtask.key) for subtask in jira_issue.fields.subtasks]
            self.update_release_jira(jira_issue, subtasks, jira_template_vars)
        else:
            _LOGGER.info("Creating a release JIRA...")
            jira_issues = self.create_release_jira(jira_template_vars)
            jira_issue = jira_issues[0] if jira_issues else None
            jira_issue_key = jira_issue.key if jira_issue else None
            subtasks = jira_issues[1:] if jira_issues else []

        if jira_issue_key:
            _LOGGER.info("Updating Jira ticket status...")
            if not self.runtime.dry_run:
                subtask = subtasks[1]
                self._jira_client.add_comment(
                    subtask,
                    "prepare release job : {}".format(os.environ.get("BUILD_URL"))
                )
                self._jira_client.assign_to_me(subtask)
                self._jira_client.close_task(subtask)
                self._jira_client.start_task(jira_issue)
            else:
                _LOGGER.warning("[DRY RUN ]Would have updated Jira ticket status")

        _LOGGER.info("Updating ocp-build-data...")
        build_data_changed = await self.update_build_data(advisories, jira_issue_key)

        _LOGGER.info("Sweep builds into the the advisories...")
        for impetus, advisory in advisories.items():
            if not advisory:
                continue
            if impetus == "metadata":
                await self.build_and_attach_bundles(advisory)
                continue
            await self.sweep_builds_async(impetus, advisory)

        # bugs should be swept after builds to have validation
        # for only those bugs to be attached which have corresponding brew builds
        # attached to the advisory
        # currently for rpm advisory and cves only
        _LOGGER.info("Sweep bugs into the the advisories...")
        self.sweep_bugs(check_builds=True)

        _LOGGER.info("Adding placeholder bugs...")
        for impetus, advisory in advisories.items():
            bug_ids = get_bug_ids(advisory)
            jira_ids = get_jira_issue_from_advisory(advisory)
            if not bug_ids and not jira_ids:  # Only create placeholder bug if the advisory has no attached bugs
                _LOGGER.info("Create placeholder bug for %s advisory %s...", impetus, advisory)
                self.create_and_attach_placeholder_bug(impetus, advisory)

        _LOGGER.info("Processing attached Security Trackers")
        for _, advisory in advisories.items():
            self.attach_cve_flaws(advisory)

        # Verify the swept builds match the nightlies
        if self.release_version[0] < 4:
            _LOGGER.info("Don't verify payloads for OCP3 releases")
        else:
            _LOGGER.info("Verify the swept builds match the nightlies...")
            for _, payload in self.candidate_nightlies.items():
                self.verify_payload(payload, advisories["image"])

        if build_data_changed or self.candidate_nightlies:
            _LOGGER.info("Sending a notification to QE and multi-arch QE...")
            if self.dry_run:
                jira_issue_link = "https://jira.example.com/browse/FOO-1"
            else:
                jira_issue_link = jira_issue.permalink()
            self.send_notification_email(advisories, jira_issue_link)

        # Move advisories to QE
        self._slack_client.bind_channel(self.release_name)
        for impetus, advisory in advisories.items():
            try:
                if impetus == "metadata":
                    # Verify attached operators
                    await self.verify_attached_operators(advisories["image"], advisories["extras"], advisories["metadata"])
                self.change_advisory_state(advisory, "QE")
            except CalledProcessError as ex:
                _LOGGER.warning(f"Unable to move {impetus} advisory {advisory} to QE: {ex}")

            if impetus in ["image", "extras", "metadata"]:
                if not is_greenwave_all_pass_on_advisory(advisory):
                    await self._slack_client.say(f"Some greenwave tests failed on https://errata.devel.redhat.com/advisory/{advisory}/test_run/greenwave_cvp @release-artists")

    async def load_releases_config(self) -> Optional[None]:
        repo = self.working_dir / "ocp-build-data-push"
        if not repo.exists():
            await self.clone_build_data(repo)
        path = repo / "releases.yml"
        if not path.exists():
            return None
        async with aiofiles.open(path, "r") as f:
            content = await f.read()
        yaml = YAML(typ="safe")
        yaml.preserve_quotes = True
        return yaml.load(content)

    async def load_group_config(self) -> Dict:
        repo = self.working_dir / "ocp-build-data-push"
        if not repo.exists():
            await self.clone_build_data(repo)
        async with aiofiles.open(repo / "group.yml", "r") as f:
            content = await f.read()
        yaml = YAML(typ="safe")
        yaml.preserve_quotes = True
        return yaml.load(content)

    @classmethod
    def parse_nighties(cls, nighty_tags: Iterable[str]) -> Dict[str, str]:
        arch_nightlies = {}
        for nightly in nighty_tags:
            if "s390x" in nightly:
                arch = "s390x"
            elif "ppc64le" in nightly:
                arch = "ppc64le"
            elif "arm64" in nightly:
                arch = "aarch64"
            else:
                arch = "x86_64"
            if ":" not in nightly:
                # prepend pullspec URL to nightly name
                arch_suffix = go_suffix_for_arch(arch)
                nightly = f"registry.ci.openshift.org/ocp{arch_suffix}/release{arch_suffix}:{nightly}"
            arch_nightlies[arch] = nightly
        return arch_nightlies

    def check_blockers(self):
        # Note: --assembly option should always be "stream". We are checking blocker bugs for this release branch regardless of the sweep cutoff timestamp.
        cmd = [
            "elliott",
            f"--working-dir={self.elliott_working_dir}",
            f"--group={self.group_name}",
            "--assembly=stream",
            "find-bugs:blocker",
            "--exclude-status=ON_QA",
        ]
        if self.runtime.dry_run:
            _LOGGER.warning("[DRY RUN] Would have run %s", cmd)
            return
        _LOGGER.info("Running command: %s", cmd)
        result = subprocess.run(cmd, stdout=PIPE, stderr=PIPE, check=False, universal_newlines=True, cwd=self.working_dir)
        if result.returncode != 0:
            raise IOError(
                f"Command {cmd} returned {result.returncode}: stdout={result.stdout}, stderr={result.stderr}"
            )
        _LOGGER.info(result.stdout)
        match = re.search(r"Found ([0-9]+) bugs", str(result.stdout))
        if match and int(match[1]) != 0:
            _LOGGER.info(f"{int(match[1])} Blocker Bugs found! Make sure to resolve these blocker bugs before proceeding to promote the release.")

    def create_advisory(self, type: str, kind: str, impetus: str) -> int:
        _LOGGER.info("Creating advisory with type %s, kind %s, and impetus %s...", type, kind, impetus)
        create_cmd = [
            "elliott",
            f"--working-dir={self.elliott_working_dir}",
            f"--group={self.group_name}",
            "--assembly", self.assembly,
            "create",
            f"--type={type}",
            f"--kind={kind}",
            f"--impetus={impetus}",
            f"--assigned-to={self.runtime.config['advisory']['assigned_to']}",
            f"--manager={self.runtime.config['advisory']['manager']}",
            f"--package-owner={self.package_owner}",
            f"--date={self.release_date}",
        ]
        if not self.dry_run:
            create_cmd.append("--yes")
        _LOGGER.info("Running command: %s", create_cmd)
        result = subprocess.run(create_cmd, check=False, stdout=PIPE, stderr=PIPE, universal_newlines=True, cwd=self.working_dir)
        if result.returncode != 0:
            raise IOError(
                f"Command {create_cmd} returned {result.returncode}: stdout={result.stdout}, stderr={result.stderr}"
            )
        match = re.search(
            r"https:\/\/errata\.devel\.redhat\.com\/advisory\/([0-9]+)", result.stdout
        )
        advisory_num = int(match[1])
        _LOGGER.info("Created %s advisory %s", impetus, advisory_num)
        return advisory_num

    async def clone_build_data(self, local_path: Path):
        shutil.rmtree(local_path, ignore_errors=True)
        # shallow clone ocp-build-data
        cmd = [
            "git",
            "-C",
            str(self.working_dir),
            "clone",
            "-b",
            self.group_name,
            "--depth=1",
            self.runtime.config["build_config"]["ocp_build_data_repo_push_url"],
            str(local_path),
        ]
        _LOGGER.info("Running command: %s", cmd)
        await exectools.cmd_assert_async(cmd)

    async def update_build_data(self, advisories: Dict[str, int], jira_issue_key: Optional[str]):
        if not advisories and not jira_issue_key:
            return False
        repo = self.working_dir / "ocp-build-data-push"
        if not repo.exists():
            await self.clone_build_data(repo)

        if not self.assembly or self.assembly == "stream":
            # update advisory numbers in group.yml
            with open(repo / "group.yml", "r") as f:
                group_config = f.read()
            for impetus, advisory in advisories.items():
                new_group_config = re.sub(
                    fr"^(\s+{impetus}:)\s*[0-9]+$", fr"\1 {advisory}", group_config, count=1, flags=re.MULTILINE
                )
                group_config = new_group_config
            # freeze automation
            group_config = re.sub(r"^freeze_automation:.*", "freeze_automation: scheduled", group_config, count=1, flags=re.MULTILINE)
            # update group.yml
            with open(repo / "group.yml", "w") as f:
                f.write(group_config)
        else:
            # update releases.yml (if we are operating on a non-stream assembly)
            yaml = YAML(typ="rt")
            yaml.preserve_quotes = True
            async with aiofiles.open(repo / "releases.yml", "r") as f:
                old = await f.read()
            releases_config = yaml.load(old)
            group_config = releases_config["releases"][self.assembly].setdefault("assembly", {}).setdefault("group", {})
            group_config["advisories"] = advisories
            group_config["release_jira"] = jira_issue_key
            out = StringIO()
            yaml.dump(releases_config, out)
            async with aiofiles.open(repo / "releases.yml", "w") as f:
                await f.write(out.getvalue())

        cmd = ["git", "-C", str(repo), "--no-pager", "diff"]
        await exectools.cmd_assert_async(cmd)
        cmd = ["git", "-C", str(repo), "add", "."]
        await exectools.cmd_assert_async(cmd)
        cmd = ["git", "-C", str(repo), "diff-index", "--quiet", "HEAD"]
        rc = await exectools.cmd_assert_async(cmd, check=False)
        if rc == 0:
            _LOGGER.warn("Skip saving advisories: No changes.")
            return False
        cmd = ["git", "-C", str(repo), "commit", "-m", f"Prepare release {self.release_name}"]
        await exectools.cmd_assert_async(cmd)
        if not self.dry_run:
            _LOGGER.info("Pushing changes to upstream...")
            cmd = ["git", "-C", str(repo), "push", "origin", self.group_name]
            await exectools.cmd_assert_async(cmd)
        else:
            _LOGGER.warn("Would have run %s", cmd)
            _LOGGER.warn("Would have pushed changes to upstream")
        return True

    def create_and_attach_placeholder_bug(self, impetus: str, advisory: int):
        cmd = [
            "elliott",
            f"--working-dir={self.elliott_working_dir}",
            f"--group={self.group_name}",
            "--assembly", self.assembly,
            "create-placeholder",
            f"--kind={impetus}",  # --kind in this command is actually `impetus`
            f"--attach={advisory}",
        ]
        _LOGGER.info("Running command: %s", cmd)
        if self.dry_run:
            _LOGGER.warn("Would have run: %s", cmd)
        else:
            subprocess.run(cmd, check=True, universal_newlines=True, cwd=self.working_dir)

    @retry(reraise=True, stop=stop_after_attempt(3), wait=wait_fixed(10))
    def sweep_bugs(
        self,
        advisory: Optional[int] = None,
        check_builds: bool = False,
    ):
        cmd = [
            "elliott",
            f"--working-dir={self.elliott_working_dir}",
            f"--group={self.group_name}",
            "--assembly", self.assembly,
            "find-bugs:sweep",
        ]
        if check_builds:
            cmd.append("--check-builds")
        if advisory:
            cmd.append(f"--add={advisory}")
        else:
            cmd.append("--into-default-advisories")
        if self.dry_run:
            cmd.append("--dry-run")
        _LOGGER.info("Running command: %s", cmd)
        subprocess.run(cmd, check=True, universal_newlines=True, cwd=self.working_dir)

    @retry(reraise=True, stop=stop_after_attempt(3), wait=wait_fixed(10))
    def attach_cve_flaws(self, advisory: int):
        cmd = [
            "elliott",
            f"--working-dir={self.elliott_working_dir}",
            f"--group={self.group_name}",
            "attach-cve-flaws",
            f"--advisory={advisory}",
        ]
        if self.dry_run:
            cmd.append("--dry-run")
        _LOGGER.info("Running command: %s", cmd)
        subprocess.run(cmd, check=True, universal_newlines=True, cwd=self.working_dir)

    @retry(reraise=True, stop=stop_after_attempt(3), wait=wait_fixed(10))
    async def sweep_builds_async(self, impetus: str, advisory: int):
        only_payload = False
        only_non_payload = False
        if impetus in ["rpm", "microshift"]:
            kind = "rpm"
        elif impetus in ["image", "extras"]:
            kind = "image"
            if impetus == "image" and self.release_version[0] >= 4:
                only_payload = True  # OCP 4+ image advisory only contains payload images
            elif impetus == "extras":
                only_non_payload = True
        else:
            raise ValueError("Specified impetus is not supported: %s", impetus)
        cmd = [
            "elliott",
            f"--working-dir={self.elliott_working_dir}",
            f"--group={self.group_name}",
            "--assembly", self.assembly,
        ]
        if impetus == "microshift":  # microshift rpm is set to `mode: disabled`, which needs to be explicitly included
            cmd.append("--rpms=microshift")
        cmd.extend([
            "find-builds",
            f"--kind={kind}",
        ])
        if only_payload:
            cmd.append("--payload")
        if only_non_payload:
            cmd.append("--non-payload")
        if self.include_shipped:
            cmd.append("--include-shipped")
        if impetus == "microshift":
            # By default, elliott sweeps every tagged rpm. We need `--member-only` to only sweep those listed in `--rpms`.
            cmd.append("--member-only")
        if not self.dry_run:
            cmd.append(f"--attach={advisory}")
        _LOGGER.info("Running command: %s", cmd)
        await exectools.cmd_assert_async(cmd, env=self._elliott_env_vars, cwd=self.working_dir)

    def change_advisory_state(self, advisory: int, state: str):
        cmd = [
            "elliott",
            f"--working-dir={self.elliott_working_dir}",
            f"--group={self.group_name}",
            "--assembly", self.assembly,
            "change-state",
            "-s",
            state,
            "-a",
            str(advisory),
        ]
        if self.dry_run:
            cmd.append("--dry-run")
        _LOGGER.info("Running command: %s", cmd)
        subprocess.run(cmd, check=True, universal_newlines=True, cwd=self.working_dir)
        _LOGGER.info("Moved advisory %d to %s", advisory, state)

    @retry(reraise=True, stop=stop_after_attempt(3), wait=wait_fixed(10))
    def verify_payload(self, pullspec: str, advisory: int):
        cmd = [
            "elliott",
            f"--working-dir={self.elliott_working_dir}",
            f"--group={self.group_name}",
            "--assembly", self.assembly,
            "verify-payload",
            f"{pullspec}",
            f"{advisory}",
        ]
        if self.dry_run:
            _LOGGER.info("Would have run: %s", cmd)
            return
        _LOGGER.info("Running command: %s", cmd)
        subprocess.run(cmd, check=True, universal_newlines=True, cwd=self.working_dir)
        # elliott verify-payload always writes results to $cwd/"summary_results.json".
        # move it to a different location to avoid overwritting the result.
        results_path = self.working_dir / "summary_results.json"
        new_path = self.working_dir / f"verify-payload-results-{pullspec.split(':')[-1]}.json"
        shutil.move(results_path, new_path)
        with open(new_path, "r") as f:
            results = json.load(f)
            if results.get("missing_in_advisory") or results.get("payload_advisory_mismatch"):
                raise ValueError(f"""Failed to verify payload for nightly {pullspec}.
Please fix advisories and nightlies to match each other, manually verify them with `elliott verify-payload`,
update JIRA accordingly, then notify QE and multi-arch QE for testing.""")

    def create_release_jira(self, template_vars: Dict):
        template_issue_key = self.runtime.config["jira"]["templates"][f"ocp{self.release_version[0]}"]

        _LOGGER.info("Creating release JIRA from template %s...",
                     template_issue_key)

        template_issue = self._jira_client.get_issue(template_issue_key)

        def fields_transform(fields):
            labels = set(fields.get("labels", []))
            # change summary title for security
            if "template" not in labels:
                return fields  # no need to modify fields of non-template issue
            # remove "template" label
            fields["labels"] = list(labels - {"template"})
            return self._render_jira_template(fields, template_vars)
        if self.dry_run:
            fields = fields_transform(template_issue.raw["fields"].copy())
            _LOGGER.warning(
                "[DRY RUN] Would have created release JIRA: %s", fields["summary"])
            return []
        new_issues = self._jira_client.clone_issue_with_subtasks(
            template_issue, fields_transform=fields_transform)
        _LOGGER.info("Created release JIRA: %s", new_issues[0].permalink())
        return new_issues

    @staticmethod
    def _render_jira_template(fields: Dict, template_vars: Dict):
        fields.copy()
        try:
            fields["summary"] = jinja2.Template(fields["summary"]).render(template_vars)
        except jinja2.TemplateSyntaxError as ex:
            _LOGGER.warning("Failed to render JIRA template text: %s", ex)
        try:
            fields["description"] = jinja2.Template(fields["description"]).render(template_vars)
        except jinja2.TemplateSyntaxError as ex:
            _LOGGER.warning("Failed to render JIRA template text: %s", ex)
        return fields

    def update_release_jira(self, issue: Issue, subtasks: List[Issue], template_vars: Dict[str, int]):
        template_issue_key = self.runtime.config["jira"]["templates"][f"ocp{self.release_version[0]}"]
        _LOGGER.info("Updating release JIRA %s from template %s...", issue.key, template_issue_key)
        template_issue = self._jira_client.get_issue(template_issue_key)
        old_fields = {
            "summary": issue.fields.summary,
            "description": issue.fields.description,
        }
        fields = {
            "summary": template_issue.fields.summary,
            "description": template_issue.fields.description,
        }
        if "template" in template_issue.fields.labels:
            fields = self._render_jira_template(fields, template_vars)
        jira_changed = fields != old_fields
        if not self.dry_run:
            issue.update(fields)
        else:
            _LOGGER.warning("Would have updated JIRA ticket %s with summary %s", issue.key, fields["summary"])

        _LOGGER.info("Updating subtasks for release JIRA %s...", issue.key)
        template_subtasks = [self._jira_client.get_issue(subtask.key) for subtask in template_issue.fields.subtasks]
        if len(subtasks) != len(template_subtasks):
            _LOGGER.warning("Release JIRA %s has different number of subtasks from the template ticket %s. Subtasks will not be updated.", issue.key, template_issue.key)
            return
        for subtask, template_subtask in zip(subtasks, template_subtasks):
            fields = {
                "summary": template_subtask.fields.summary,
                "description": template_subtask.fields.description,
            }
            if "template" in template_subtask.fields.labels:
                fields = self._render_jira_template(fields, template_vars)
            if not self.dry_run:
                subtask.update(fields)
            else:
                _LOGGER.warning("Would have updated JIRA ticket %s with summary %s", subtask.key, fields["summary"])

        return jira_changed

    @retry(reraise=True, stop=stop_after_attempt(3), wait=wait_fixed(10))
    async def build_and_attach_bundles(self, metadata_advisory: int):
        _LOGGER.info("Finding OLM bundles (will rebuild if not present)...")
        cmd = [
            "doozer",
            f"--group={self.group_name}",
            "--assembly", self.assembly,
            "olm-bundle:rebase-and-build",
        ]
        if self.dry_run:
            cmd.append("--dry-run")
        _LOGGER.info("Running command: %s", cmd)
        await exectools.cmd_assert_async(cmd, env=self._doozer_env_vars, cwd=self.working_dir)
        # parse record.log
        with open(self.doozer_working_dir / "record.log", "r") as file:
            record_log = parse_record_log(file)
        bundle_nvrs = [record["bundle_nvr"] for record in record_log["build_olm_bundle"] if record["status"] == "0"]

        if not bundle_nvrs:
            return
        _LOGGER.info("Attaching bundle builds %s to advisory %s...", bundle_nvrs, metadata_advisory)
        cmd = [
            "elliott",
            f"--group={self.group_name}",
            "--assembly", self.assembly,
            "find-builds",
            "--kind=image",
        ]
        for bundle_nvr in bundle_nvrs:
            cmd.append("--build")
            cmd.append(bundle_nvr)
        if not self.dry_run and metadata_advisory:
            cmd.append("--attach")
            cmd.append(f"{metadata_advisory}")
        _LOGGER.info("Running command: %s", cmd)
        await exectools.cmd_assert_async(cmd, env=self._elliott_env_vars, cwd=self.working_dir)

    @retry(reraise=True, stop=stop_after_attempt(3), wait=wait_fixed(10))
    async def verify_attached_operators(self, *advisories: List[int]):
        cmd = [
            "elliott",
            f"--group={self.group_name}",
            f"--assembly={self.assembly}",
            "verify-attached-operators",
            "--"
        ]
        for advisory in advisories:
            cmd.append(f"{advisory}")
        _LOGGER.info("Running command: %s", cmd)
        await exectools.cmd_assert_async(cmd, env=self._elliott_env_vars, cwd=self.working_dir)

    @retry(reraise=True, stop=stop_after_attempt(3), wait=wait_fixed(10))
    def send_notification_email(self, advisories: Dict[str, int], jira_link: str):
        subject = f"OCP {self.release_name} advisories and nightlies"
        content = f"This is the current set of advisories for {self.release_name}:\n"
        for impetus, advisory in advisories.items():
            content += (
                f"- {impetus}: https://errata.devel.redhat.com/advisory/{advisory}\n"
            )
        if self.candidate_nightlies:
            content += "\nNightlies:\n"
            for arch, pullspec in self.candidate_nightlies.items():
                content += f"- {arch}: {pullspec}\n"
        elif self.assembly != "stream":
            content += "\nThis release is NOT directly based on existing nightlies.\n"
            content += f"Its definition is provided by the assembly found under key '{self.assembly}' in " \
                       f"{constants.OCP_BUILD_DATA_URL}/blob/{self.group_name}/releases.yml\n"
        content += f"\nJIRA ticket: {jira_link}\n"
        content += "\nThanks.\n"
        email_dir = self.working_dir / "email"
        self.mail.send_mail(self.runtime.config["email"][f"prepare_release_notification_recipients_ocp{self.release_version[0]}"], subject, content, archive_dir=email_dir, dry_run=self.dry_run)


@cli.command("prepare-release")
@click.option("-g", "--group", metavar='NAME', required=True,
              help="The group of components on which to operate. e.g. openshift-4.9")
@click.option("--assembly", metavar="ASSEMBLY_NAME", required=True, default="stream",
              help="The name of an assembly to rebase & build for. e.g. 4.9.1")
@click.option("--name", metavar="RELEASE_NAME",
              help="release name (e.g. 4.6.42)")
@click.option("--date", metavar="YYYY-MMM-DD", required=True,
              help="Expected release date (e.g. 2020-11-25)")
@click.option("--package-owner", metavar='EMAIL',
              help="Advisory package owner; Must be an individual email address; May be anyone who wants random advisory spam")
@click.option("--nightly", "nightlies", metavar="TAG", multiple=True,
              help="[MULTIPLE] Candidate nightly")
@click.option("--default-advisories", is_flag=True,
              help="don't create advisories/jira; pick them up from ocp-build-data")
@click.option("--include-shipped", is_flag=True, required=False,
              help="Do not filter our shipped builds, attach all builds to advisory")
@pass_runtime
@click_coroutine
async def prepare_release(runtime: Runtime, group: str, assembly: str, name: Optional[str], date: str,
<<<<<<< HEAD
                  package_owner: Optional[str], nightlies: Tuple[str, ...], default_advisories: bool, include_shipped: bool):
    slack_client = runtime.new_slack_client()
    slack_client.bind_channel(assembly)
    await slack_client.say(f":construction: prepare-release for {name if name else assembly} :construction:")
    try:
        # parse environment variables for credentials
        jira_token = os.environ.get("JIRA_TOKEN")
        if not runtime.dry_run and not jira_token:
            raise ValueError("JIRA_TOKEN environment variable is not set")
        # start pipeline
        pipeline = PrepareReleasePipeline(
            slack_client=slack_client,
            runtime=runtime,
            group=group,
            assembly=assembly,
            name=name,
            date=date,
            nightlies=nightlies,
            package_owner=package_owner,
            jira_token=jira_token,
            default_advisories=default_advisories,
            include_shipped=include_shipped,
        )
        await pipeline.run()
        await slack_client.say(f":white_check_mark: prepare-release for {name if name else assembly} completes.")
    except Exception as e:
        await slack_client.say(f":warning: prepare-release for {name if name else assembly} has result FAILURE.")
        raise e  # return failed status to jenkins
=======
                          package_owner: Optional[str], nightlies: Tuple[str, ...], default_advisories: bool, include_shipped: bool):
    # parse environment variables for credentials
    jira_token = os.environ.get("JIRA_TOKEN")
    if not runtime.dry_run and not jira_token:
        raise ValueError("JIRA_TOKEN environment variable is not set")
    # start pipeline
    pipeline = PrepareReleasePipeline(
        runtime=runtime,
        group=group,
        assembly=assembly,
        name=name,
        date=date,
        nightlies=nightlies,
        package_owner=package_owner,
        jira_token=jira_token,
        default_advisories=default_advisories,
        include_shipped=include_shipped,
    )
    await pipeline.run()
>>>>>>> 5d488526
<|MERGE_RESOLUTION|>--- conflicted
+++ resolved
@@ -761,8 +761,7 @@
 @pass_runtime
 @click_coroutine
 async def prepare_release(runtime: Runtime, group: str, assembly: str, name: Optional[str], date: str,
-<<<<<<< HEAD
-                  package_owner: Optional[str], nightlies: Tuple[str, ...], default_advisories: bool, include_shipped: bool):
+                          package_owner: Optional[str], nightlies: Tuple[str, ...], default_advisories: bool, include_shipped: bool):
     slack_client = runtime.new_slack_client()
     slack_client.bind_channel(assembly)
     await slack_client.say(f":construction: prepare-release for {name if name else assembly} :construction:")
@@ -789,25 +788,4 @@
         await slack_client.say(f":white_check_mark: prepare-release for {name if name else assembly} completes.")
     except Exception as e:
         await slack_client.say(f":warning: prepare-release for {name if name else assembly} has result FAILURE.")
-        raise e  # return failed status to jenkins
-=======
-                          package_owner: Optional[str], nightlies: Tuple[str, ...], default_advisories: bool, include_shipped: bool):
-    # parse environment variables for credentials
-    jira_token = os.environ.get("JIRA_TOKEN")
-    if not runtime.dry_run and not jira_token:
-        raise ValueError("JIRA_TOKEN environment variable is not set")
-    # start pipeline
-    pipeline = PrepareReleasePipeline(
-        runtime=runtime,
-        group=group,
-        assembly=assembly,
-        name=name,
-        date=date,
-        nightlies=nightlies,
-        package_owner=package_owner,
-        jira_token=jira_token,
-        default_advisories=default_advisories,
-        include_shipped=include_shipped,
-    )
-    await pipeline.run()
->>>>>>> 5d488526
+        raise e  # return failed status to jenkins