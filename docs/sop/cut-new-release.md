These instructoins assume we are moving from release X.A to X.B and that origin#master contains X.A's deisred content.

- Have RCM start creating new tags for 3.7 and new dist-git branches for 3.7

- origin will create a new branch release-X.A and begin including changes for X.B in origin#master

- Create a new branch ose#enterprise-X.A from ose#master

- Create a new branch openshift-ansible#release-X.A from openshift-ansible#master

- In ose#master, set origin.spec "Version: X.B" and "Release: 0"

- Create a new origin-web-console#enterprise-X.B from origin-web-console#master. At this point, the origin-web-console team will start merging X.A changes into origin-web-console#X.A  and changes for X.B into origin-web-console#master .

- Add a X.B .tito/releasers.conf to ose#master and openshift-ansible#master

- Create a new puddle configuration files for X.B (e.g. atomic_openshift-X.B.conf)

<<<<<<< HEAD
TODO: describe RCM process. Product listings? PRoduct Listings are apparently "just a for loop" on RCM's end. It might be possible to get this automated. Though there might be bookkeeping steps as well.
=======
- Copy dist-git data from last version branches into new version branches:
  ```
  ose_images.sh dist_git_copy --branch rhaos-3.6-rhel-7 --target_branch rhaos-3.7-rhel-7 --group base
  # --branch:  Older, source branch to pull from
  # --target_branch: Branch to copy to
  # Using --package for single package is also valid
  ```

TODO: describe RCM process. Product listings?
>>>>>>> 6358f810

TODO: process to populate new dist-git branches with content from old?

TODO: RCM process for setting up tags?<|MERGE_RESOLUTION|>--- conflicted
+++ resolved
@@ -16,9 +16,8 @@
 
 - Create a new puddle configuration files for X.B (e.g. atomic_openshift-X.B.conf)
 
-<<<<<<< HEAD
 TODO: describe RCM process. Product listings? PRoduct Listings are apparently "just a for loop" on RCM's end. It might be possible to get this automated. Though there might be bookkeeping steps as well.
-=======
+
 - Copy dist-git data from last version branches into new version branches:
   ```
   ose_images.sh dist_git_copy --branch rhaos-3.6-rhel-7 --target_branch rhaos-3.7-rhel-7 --group base
@@ -26,10 +25,6 @@
   # --target_branch: Branch to copy to
   # Using --package for single package is also valid
   ```
-
-TODO: describe RCM process. Product listings?
->>>>>>> 6358f810
-
 TODO: process to populate new dist-git branches with content from old?
 
 TODO: RCM process for setting up tags?